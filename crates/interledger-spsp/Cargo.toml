[package]
name = "interledger-spsp"
version = "0.4.0"
authors = ["Evan Schwartz <evan@ripple.com>"]
description = "Client and server implementations of the Simple Payment Setup Protocol (SPSP)"
license = "Apache-2.0"
edition = "2018"
repository = "https://github.com/interledger-rs/interledger-rs"

[dependencies]
interledger-packet = { path = "../interledger-packet", version = "^0.4.0", features = ["serde"], default-features = false }
interledger-service = { path = "../interledger-service", version = "^0.4.0", default-features = false }
interledger-stream = { path = "../interledger-stream", version = "^0.4.0", default-features = false }

base64 = { version = "0.11.0", default-features = false }
bytes = { version = "0.5", default-features = false }
bytes04 = { package = "bytes", version = "0.4.12", default-features = false }
futures = { version = "0.3.1", default-features = false }
hyper = { version = "0.13.1", default-features = false }
<<<<<<< HEAD
interledger-packet = { path = "../interledger-packet", version = "^0.4.0", features = ["serde"], default-features = false }
interledger-rates = { path = "../interledger-rates", version = "^0.4.0", default-features = false }
interledger-service = { path = "../interledger-service", version = "^0.4.0", default-features = false }
interledger-stream = { path = "../interledger-stream", version = "^0.4.0", default-features = false }
=======
>>>>>>> 14ad532b
log = { version = "0.4.8", default-features = false }
reqwest = { version = "0.10", default-features = false, features = ["default-tls", "json"] }
serde = { version = "1.0.101", default-features = false }
serde_json = { version = "1.0.41", default-features = false }
thiserror = { version = "1.0.10", default-features = false }

[dev-dependencies]
tokio = { version = "0.2.8", default-features = false, features = ["macros"] }<|MERGE_RESOLUTION|>--- conflicted
+++ resolved
@@ -9,6 +9,7 @@
 
 [dependencies]
 interledger-packet = { path = "../interledger-packet", version = "^0.4.0", features = ["serde"], default-features = false }
+interledger-rates = { path = "../interledger-rates", version = "^0.4.0", default-features = false }
 interledger-service = { path = "../interledger-service", version = "^0.4.0", default-features = false }
 interledger-stream = { path = "../interledger-stream", version = "^0.4.0", default-features = false }
 
@@ -17,13 +18,6 @@
 bytes04 = { package = "bytes", version = "0.4.12", default-features = false }
 futures = { version = "0.3.1", default-features = false }
 hyper = { version = "0.13.1", default-features = false }
-<<<<<<< HEAD
-interledger-packet = { path = "../interledger-packet", version = "^0.4.0", features = ["serde"], default-features = false }
-interledger-rates = { path = "../interledger-rates", version = "^0.4.0", default-features = false }
-interledger-service = { path = "../interledger-service", version = "^0.4.0", default-features = false }
-interledger-stream = { path = "../interledger-stream", version = "^0.4.0", default-features = false }
-=======
->>>>>>> 14ad532b
 log = { version = "0.4.8", default-features = false }
 reqwest = { version = "0.10", default-features = false, features = ["default-tls", "json"] }
 serde = { version = "1.0.101", default-features = false }
